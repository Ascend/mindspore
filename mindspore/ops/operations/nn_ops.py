--- conflicted
+++ resolved
@@ -1659,7 +1659,6 @@
         return x_type
 
 
-<<<<<<< HEAD
 class DataFormatDimMap(PrimitiveWithInfer):
     """
     Returns the dimension index in the destination data format given the one in the source data format.
@@ -1697,7 +1696,7 @@
         valid_types = [mstype.int32]
         validator.check_tensor_type_same({"x": x_type}, valid_types, self.name)
         return x_type
-=======
+
 class RNNTLoss(PrimitiveWithInfer):
     """
     Computes the RNNTLoss and its gradient with respect to the softmax outputs.
@@ -1751,7 +1750,6 @@
         validator.check_tensor_type_same({"input_length_type": input_length_type}, [mstype.int32], self.name)
         validator.check_tensor_type_same({"label_length_type": label_length_type}, [mstype.int32], self.name)
         return (acts_type, acts_type)
->>>>>>> 367e5765
 
 
 class SGD(PrimitiveWithInfer):
@@ -4203,21 +4201,12 @@
     Outputs:
         - **ct** (Tensor) - Forward :math:`c_t` cache at moment `t`. Tensor of shape (`batch_size`, `hidden_size`).
         - **ht** (Tensor) - Cell output. Tensor of shape (`batch_size`, `hidden_size`).
-<<<<<<< HEAD
         - **it** (Tensor) - Forward :math:`i_t` cache at moment `t`. Tensor of shape (`batch_size`, `hidden_size`).
         - **jt** (Tensor) - Forward :math:`j_t` cache at moment `t`. Tensor of shape (`batch_size`, `hidden_size`).
         - **ft** (Tensor) - Forward :math:`f_t` cache at moment `t`. Tensor of shape (`batch_size`, `hidden_size`).
         - **ot** (Tensor) - Forward :math:`o_t` cache at moment `t`. Tensor of shape (`batch_size`, `hidden_size`).
         - **tanhct** (Tensor) - Forward :math:`tanh c_t` cache at moment `t`.
           Tensor of shape (`batch_size`, `hidden_size`).
-=======
-        - **it** (Tensor) - Forward :math:`i_t` cache at moment `t`. Tensor of shape (`batch_size`, `4 x hidden_size`).
-        - **jt** (Tensor) - Forward :math:`j_t` cache at moment `t`. Tensor of shape (`batch_size`, `4 x hidden_size`).
-        - **ft** (Tensor) - Forward :math:`f_t` cache at moment `t`. Tensor of shape (`batch_size`, `4 x hidden_size`).
-        - **ot** (Tensor) - Forward :math:`o_t` cache at moment `t`. Tensor of shape (`batch_size`, `4 x hidden_size`).
-        - **tanhct** (Tensor) - Forward :math:`tanh c_t` cache at moment `t`.
-          Tensor of shape (`batch_size`, `4 x hidden_size`).
->>>>>>> 367e5765
 
     Examples:
          'block': P.BasicLSTMCell(keep_prob=1.0, forget_bias=1.0, state_is_tuple=True, activation='tanh'),
@@ -4234,11 +4223,7 @@
     """
 
     @prim_attr_register
-<<<<<<< HEAD
     def __init__(self, keep_prob=1.0, forget_bias=1.0, state_is_tuple=True, activation='tanh'):
-=======
-    def __init__(self, keep_prob=1.0, forget_bias=1.0, state_is_tuple=True, activation="tanh"):
->>>>>>> 367e5765
         self.keep_prob = validator.check_value_type("keep_prob", keep_prob, [float], self.name)
         self.keep_prob = validator.check_number_range("keep_prob", keep_prob, 0.0, 1.0, Rel.INC_BOTH, self.name)
         self.forget_bias = validator.check_value_type("forget_bias", forget_bias, [float], self.name)
@@ -4257,11 +4242,7 @@
         validator.check_integer("b rank", len(b_shape), 4, Rel.EQ, self.name)
         validator.check("w_shape[0]", w_shape[0], "4*h_shape[1]", 4 * h_shape[1], Rel.EQ, self.name)
         validator.check("w_shape[1]", w_shape[1], "x_shape[1]+h_shape[1]", x_shape[1] + h_shape[1], Rel.EQ, self.name)
-<<<<<<< HEAD
         validator.check("b_shape[0]", b_shape[0], "4*h_shape[1]", 4 * h_shape[1], Rel.EQ, self.name)
-=======
-        validator.check("b_shape[0]", b_shape[0], "4*h_shape[1]", 4*h_shape[1], Rel.EQ, self.name)
->>>>>>> 367e5765
         ct_shape = c_shape
         ht_shape = h_shape
         it_shape = h_shape
@@ -4283,7 +4264,6 @@
         validator.check_type_name("c", c_dtype, [mstype.float16, mstype.float32], self.name)
         validator.check_type_name("w", w_dtype, [mstype.float16, mstype.float32], self.name)
         validator.check_type_name("b", b_dtype, [mstype.float16, mstype.float32], self.name)
-<<<<<<< HEAD
         return (x_dtype, x_dtype, x_dtype, x_dtype, x_dtype, x_dtype, x_dtype)
 
 
@@ -4325,7 +4305,4 @@
         validator.check("x1", len(x1_shape), "", 2, Rel.EQ, self.name)
         validator.check("x2", len(x2_shape), "", 1, Rel.EQ, self.name)
         validator.check("size of x2", x2_shape[0], "x1's first dimension", x1_shape[0], Rel.EQ, self.name)
-        return x2_shape
-=======
-        return (x_dtype, x_dtype, x_dtype, x_dtype, x_dtype, x_dtype, x_dtype)
->>>>>>> 367e5765
+        return x2_shape