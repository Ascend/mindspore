--- conflicted
+++ resolved
@@ -31,11 +31,7 @@
                         Squeeze, StridedSlice, Tile, TensorScatterUpdate,
                         Transpose, TruncatedNormal, TupleToArray, UnsortedSegmentMin,
                         UnsortedSegmentSum, SpaceToDepth, DepthToSpace, SpaceToBatch, BatchToSpace,
-<<<<<<< HEAD
                         SpaceToBatchND, BatchToSpaceND, BroadcastTo, InplaceUpdate, ReverseSequence)
-=======
-                        SpaceToBatchND, BatchToSpaceND, ReverseSequence)
->>>>>>> 367e5765
 from .comm_ops import (AllGather, AllReduce, _AlltoAll, ReduceScatter, Broadcast,
                        _MirrorOperator, ReduceOp, _VirtualDataset,
                        _VirtualDiv, _GetTensorSlice,
@@ -56,16 +52,10 @@
                        NPUGetFloatStatus, Pow, RealDiv, IsNan, IsInf, IsFinite, FloatStatus,
                        Reciprocal, CumSum, HistogramFixedWidth,
                        Sin, Sqrt, Rsqrt, BesselI0e, BesselI1e,
-<<<<<<< HEAD
                        Square, Sub, TensorAdd, Sign, Round, SquareSumAll, Atan, Atanh, Cosh, Sinh, Eps)
 
-from .random_ops import (RandomChoiceWithMask, Normal)
+from .random_ops import (RandomChoiceWithMask, Normal, RandomCategorical)
 from .nn_ops import (LSTM, SGD, Adam, SparseApplyAdam, SparseApplyLazyAdam, ApplyMomentum, BatchNorm,
-=======
-                       Square, Sub, TensorAdd, Sign, Round, SquareSumAll, Atan, Atanh)
-from .random_ops import (RandomChoiceWithMask, RandomCategorical)
-from .nn_ops import (LSTM, SGD, Adam, ApplyMomentum, BatchNorm,
->>>>>>> 367e5765
                      BiasAdd, Conv2D,
                      DepthwiseConv2dNative,
                      DropoutDoMask, DropoutGrad, Dropout,
@@ -84,17 +74,12 @@
                      SparseSoftmaxCrossEntropyWithLogits, Tanh,
                      TopK, BinaryCrossEntropy, SparseApplyAdagrad, LARSUpdate, ApplyFtrl, SparseApplyFtrl,
                      ApplyProximalAdagrad, SparseApplyProximalAdagrad,
-<<<<<<< HEAD
                      ApplyAdaMax, ApplyAdadelta, ApplyAdagrad, ApplyAdagradV2,
                      ApplyRMSProp, ApplyCenteredRMSProp, BasicLSTMCell, InTopK)
 from .other_ops import (Assign, IOU, BoundingBoxDecode, BoundingBoxEncode,
                         CheckValid, MakeRefKey, Partial, Depend, CheckBprop)
-=======
-                     ApplyRMSProp, ApplyCenteredRMSProp, BasicLSTMCell)
-from .other_ops import Assign, IOU, BoundingBoxDecode, BoundingBoxEncode, CheckValid, MakeRefKey, CheckBprop
 from . import _quant_ops
 from ._quant_ops import *
->>>>>>> 367e5765
 from .thor_ops import *
 
 __all__ = [
@@ -185,11 +170,8 @@
     'HSigmoid',
     'Tanh',
     'RandomChoiceWithMask',
-<<<<<<< HEAD
     'Normal',
-=======
     'RandomCategorical',
->>>>>>> 367e5765
     'ResizeBilinear',
     'ScalarSummary',
     'ImageSummary',
@@ -335,15 +317,12 @@
     "Atan",
     "Atanh",
     "BasicLSTMCell",
-<<<<<<< HEAD
     "BroadcastTo",
     "DataFormatDimMap",
     "ApproximateEqual",
     "InplaceUpdate",
-    "InTopK"
-=======
+    "InTopK",
     "CropAndResize"
->>>>>>> 367e5765
 ]
 
 __all__.sort()